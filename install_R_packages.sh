#! /usr/bin/env bash

R --no-save --silent <<-EOF
  if (!requireNamespace("BiocManager", quietly = TRUE))
<<<<<<< HEAD
    install.packages("BiocManager")
	# BiocManager::install(version = "3.11")
	BiocManager::install("edgeR")
=======
    install.packages("BiocManager", ask = FALSE)
	BiocManager::install(version = "3.11", ask = FALSE)
	BiocManager::install("edgeR", ask = FALSE)
>>>>>>> a819b8be
EOF<|MERGE_RESOLUTION|>--- conflicted
+++ resolved
@@ -2,13 +2,7 @@
 
 R --no-save --silent <<-EOF
   if (!requireNamespace("BiocManager", quietly = TRUE))
-<<<<<<< HEAD
-    install.packages("BiocManager")
-	# BiocManager::install(version = "3.11")
-	BiocManager::install("edgeR")
-=======
     install.packages("BiocManager", ask = FALSE)
 	BiocManager::install(version = "3.11", ask = FALSE)
 	BiocManager::install("edgeR", ask = FALSE)
->>>>>>> a819b8be
 EOF